
[![GitHub license](https://img.shields.io/github/license/xainag/xain-sdk?style=flat-square)](https://github.com/xainag/xain-sdk/blob/master/LICENSE)
[![Documentation Status](https://readthedocs.org/projects/xain-sdk/badge/?version=latest&style=flat-square)](https://xain-sdk.readthedocs.io/en/latest/)
[![Gitter chat](https://badges.gitter.im/xainag.png)](https://gitter.im/xainag)


# XAIN SDK

## Overview

<<<<<<< HEAD
The XAIN project is building a GDPR-compliance layer for machine learning. The approach relies on Federated Learning 
as enabling technology that allows production AI applications to be fully privacy compliant.
=======
The XAIN project is building a privacy layer for machine learning so that AI projects can meet compliance such as
GDPR and CCPA. The approach relies on Federated Learning as enabling technology that allows production AI
applications to be fully privacy compliant.
>>>>>>> 8a399b34

Federated Learning also enables different use-cases that are not strictly privacy related such as connecting data 
lakes, reaching higher model performance in unbalanced datasets and utilising AI models on the edge.

The main components:

<<<<<<< HEAD
- Coordinator -- the entity that manages all aspects of the execution of rounds for Federated Learning. 
This includes the registration of clients, the selection of clients that participate in a given round, the 
determination of whether sufficiently many clients have sent updated local models, the computation of an aggregated 
global model, and the sending of the latter model to storage or other entities.
- Client or Participant -- an entity that is the originator of a local dataset that can be selected for local 
training in the Federated Learning. 
- Selected Participant -- a Client or Participant that has been selected by the Coordinator to participate in the next 
or current round.
- SDK -- The library which allows Participants or Client to interact with the XAIN Platform.
=======
- Coordinator – the entity that manages all aspects of the execution of rounds for Federated Learning. 
This includes the registration of clients, the selection of participants for a given round, the determination of
whether sufficiently many participants have sent updated local models, the computation of an aggregated 
global model, and the sending of the latter model to storage or other entities.
- Client or Participant – an entity that is the originator of a local dataset that can be selected for local 
training in the Federated Learning. 
- Selected Participant – a Participant that has been selected by the Coordinator to participate in the next 
or current round.
- SDK – The library which allows Participants to interact with the XAIN Platform.
>>>>>>> 8a399b34

The source code in this project implements the XAIN SDK to provide your local application a way 
to communicate with the XAIN Coordinator.

## Getting started

### Run XAIN Coordinator

There are two options to run XAIN Coordinator to perform Federated Learning on locally pretrained models: 

* Go to the main page of the project and request a demo [XAIN Platform](https://www.xain.io/federated-learning-platform)
* Self-hosted solution, go to [XAIN FL Project](https://github.com/xainag/xain-fl) for more details

### Integrate XAIN SDK into your project

#### 1. Install XAIN SDK

To install the XAIN SDK package on your machine, simply run in your terminal:

```bash
pip install xain-sdk
```

#### 2. Register your application and the device to participate in the aggregation

Now you have to register your Participants to participate in the Federated Learning rounds. To do so, 
just send the registration request to the XAIN Coordinator:

participant.py

```python
from typing import Dict, List, Tuple
from numpy import ndarray
from xain_sdk.participant import Participant

class MyParticipant(Participant):
    def __init__(self):

        super(MyParticipant, self).__init__()

        # define or load a model to be trained
        ...

        # define or load data to be trained on
        ...

    def train_round(
        self, weights: List[ndarray], epochs: int, epoch_base: int
    ) -> Tuple[List[ndarray], int, Dict[str, List[ndarray]]]:
        
        # define the number of samples in the training dataset
        number_train_samples: int = 80
        
        # load weights into the model
        ...

        # train the model for the specified number of epochs
        ...
        
        metrics = {
            "some_metric_1": [],
            "some_metric_2": [],
            ...
            "some_metric_n": [],
        }

        # return the updated weights
        return weights, number_train_samples, metrics
```

start.py

```python
from xain_sdk.participant_state_machine import start_participant

# Import MyParticipant from your participant.py file 
from participant import MyParticipant

# Create a new participant
p = MyParticipant()

"""
    Register your new participant to interact with XAIN Coordinator (hosted at XAIN Platform or self-hosted solution).
    Function start_participant requires two arguments:
    - your new participant to register to interact with Coordinator,
    - the URL of the Coordinator to connect to. 
""" 
start_participant(p, "your_host:your_port")
```

Now you have registered a participant. Simply repeat this step for all the participants you wish to register.

The XAIN Coordinator will take care of the rest: 
- The aggregation of your locally pretrained models.
- Triggering new training rounds for the selected participants and aggregating these models.


#### Upcoming feature: Model metrics

Upcoming feature, which will be available as [XAIN Platform solution](https://www.xain.io/federated-learning-platform)
If you would like to compare the performance of aggregated models, please send the specific metrics of your use 
case that you wish to monitor to XAIN's Coordinator. This will then be reflected in the web interface 
under the `Project Management` tab. In order to send your metrics to XAIN's Coordinator, you will need to update the `train_round()` method accordingly.

## Example

Please see the following example for how to integrate the SDK into your Participant.

[Keras/Tensorflow example for the SDK Participant implementation](https://xain-sdk.readthedocs.io/en/latest/examples/tensorflow_keras.html)


## Getting help

If you get stuck, don't worry, we are here to help. You can find more information here:

 * [More information about the project](https://docs.xain.io)
 * [SDK Documentation](https://xain-sdk.readthedocs.io/en/latest/)
 * [GitHub issues](https://github.com/xainag/xain-sdk/issues)
 * [More information about XAIN](https://xain.io)

In case you don't find answers to your problems or questions, simply ask your question to the community here:

* [Gitter XAIN PROJECT](https://gitter.im/xainag)<|MERGE_RESOLUTION|>--- conflicted
+++ resolved
@@ -8,50 +8,33 @@
 
 ## Overview
 
-<<<<<<< HEAD
-The XAIN project is building a GDPR-compliance layer for machine learning. The approach relies on Federated Learning 
-as enabling technology that allows production AI applications to be fully privacy compliant.
-=======
 The XAIN project is building a privacy layer for machine learning so that AI projects can meet compliance such as
 GDPR and CCPA. The approach relies on Federated Learning as enabling technology that allows production AI
 applications to be fully privacy compliant.
->>>>>>> 8a399b34
 
-Federated Learning also enables different use-cases that are not strictly privacy related such as connecting data 
+Federated Learning also enables different use-cases that are not strictly privacy related such as connecting data
 lakes, reaching higher model performance in unbalanced datasets and utilising AI models on the edge.
 
 The main components:
 
-<<<<<<< HEAD
-- Coordinator -- the entity that manages all aspects of the execution of rounds for Federated Learning. 
-This includes the registration of clients, the selection of clients that participate in a given round, the 
-determination of whether sufficiently many clients have sent updated local models, the computation of an aggregated 
+- Coordinator – the entity that manages all aspects of the execution of rounds for Federated Learning.
+This includes the registration of clients, the selection of participants for a given round, the determination of
+whether sufficiently many participants have sent updated local models, the computation of an aggregated
 global model, and the sending of the latter model to storage or other entities.
-- Client or Participant -- an entity that is the originator of a local dataset that can be selected for local 
-training in the Federated Learning. 
-- Selected Participant -- a Client or Participant that has been selected by the Coordinator to participate in the next 
-or current round.
-- SDK -- The library which allows Participants or Client to interact with the XAIN Platform.
-=======
-- Coordinator – the entity that manages all aspects of the execution of rounds for Federated Learning. 
-This includes the registration of clients, the selection of participants for a given round, the determination of
-whether sufficiently many participants have sent updated local models, the computation of an aggregated 
-global model, and the sending of the latter model to storage or other entities.
-- Client or Participant – an entity that is the originator of a local dataset that can be selected for local 
-training in the Federated Learning. 
-- Selected Participant – a Participant that has been selected by the Coordinator to participate in the next 
+- Client or Participant – an entity that is the originator of a local dataset that can be selected for local
+training in the Federated Learning.
+- Selected Participant – a Participant that has been selected by the Coordinator to participate in the next
 or current round.
 - SDK – The library which allows Participants to interact with the XAIN Platform.
->>>>>>> 8a399b34
 
-The source code in this project implements the XAIN SDK to provide your local application a way 
+The source code in this project implements the XAIN SDK to provide your local application a way
 to communicate with the XAIN Coordinator.
 
 ## Getting started
 
 ### Run XAIN Coordinator
 
-There are two options to run XAIN Coordinator to perform Federated Learning on locally pretrained models: 
+There are two options to run XAIN Coordinator to perform Federated Learning on locally pretrained models:
 
 * Go to the main page of the project and request a demo [XAIN Platform](https://www.xain.io/federated-learning-platform)
 * Self-hosted solution, go to [XAIN FL Project](https://github.com/xainag/xain-fl) for more details
@@ -68,7 +51,7 @@
 
 #### 2. Register your application and the device to participate in the aggregation
 
-Now you have to register your Participants to participate in the Federated Learning rounds. To do so, 
+Now you have to register your Participants to participate in the Federated Learning rounds. To do so,
 just send the registration request to the XAIN Coordinator:
 
 participant.py
@@ -92,16 +75,16 @@
     def train_round(
         self, weights: List[ndarray], epochs: int, epoch_base: int
     ) -> Tuple[List[ndarray], int, Dict[str, List[ndarray]]]:
-        
+
         # define the number of samples in the training dataset
         number_train_samples: int = 80
-        
+
         # load weights into the model
         ...
 
         # train the model for the specified number of epochs
         ...
-        
+
         metrics = {
             "some_metric_1": [],
             "some_metric_2": [],
@@ -118,7 +101,7 @@
 ```python
 from xain_sdk.participant_state_machine import start_participant
 
-# Import MyParticipant from your participant.py file 
+# Import MyParticipant from your participant.py file
 from participant import MyParticipant
 
 # Create a new participant
@@ -128,14 +111,14 @@
     Register your new participant to interact with XAIN Coordinator (hosted at XAIN Platform or self-hosted solution).
     Function start_participant requires two arguments:
     - your new participant to register to interact with Coordinator,
-    - the URL of the Coordinator to connect to. 
-""" 
+    - the URL of the Coordinator to connect to.
+"""
 start_participant(p, "your_host:your_port")
 ```
 
 Now you have registered a participant. Simply repeat this step for all the participants you wish to register.
 
-The XAIN Coordinator will take care of the rest: 
+The XAIN Coordinator will take care of the rest:
 - The aggregation of your locally pretrained models.
 - Triggering new training rounds for the selected participants and aggregating these models.
 
@@ -143,8 +126,8 @@
 #### Upcoming feature: Model metrics
 
 Upcoming feature, which will be available as [XAIN Platform solution](https://www.xain.io/federated-learning-platform)
-If you would like to compare the performance of aggregated models, please send the specific metrics of your use 
-case that you wish to monitor to XAIN's Coordinator. This will then be reflected in the web interface 
+If you would like to compare the performance of aggregated models, please send the specific metrics of your use
+case that you wish to monitor to XAIN's Coordinator. This will then be reflected in the web interface
 under the `Project Management` tab. In order to send your metrics to XAIN's Coordinator, you will need to update the `train_round()` method accordingly.
 
 ## Example
